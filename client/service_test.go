package client

import (
	"fmt"
	"sync/atomic"
	"testing"
	"time"

	"github.com/256dpi/gomqtt/packet"
	"github.com/256dpi/gomqtt/transport/flow"

	"github.com/stretchr/testify/assert"
)

func TestServicePublishSubscribe(t *testing.T) {
	subscribe := packet.NewSubscribe()
	subscribe.Subscriptions = []packet.Subscription{{Topic: "test"}}
	subscribe.ID = 1

	suback := packet.NewSuback()
	suback.ReturnCodes = []uint8{0}
	suback.ID = 1

	publish := packet.NewPublish()
	publish.Message.Topic = "test"
	publish.Message.Payload = []byte("test")

	broker := flow.New().
		Receive(connectPacket()).
		Send(connackPacket()).
		Receive(subscribe).
		Send(suback).
		Receive(publish).
		Send(publish).
		Receive(disconnectPacket()).
		End()

	done, port := fakeBroker(t, broker)

	online := make(chan struct{})
	message := make(chan struct{})
	offline := make(chan struct{})

	s := NewService()

	s.OnlineCallback = func(resumed bool) {
		assert.False(t, resumed)
		close(online)
	}

	s.OfflineCallback = func() {
		close(offline)
	}

	s.MessageCallback = func(msg *packet.Message) error {
		assert.Equal(t, "test", msg.Topic)
		assert.Equal(t, []byte("test"), msg.Payload)
		assert.Equal(t, uint8(0), msg.QOS)
		assert.False(t, msg.Retain)
		close(message)
		return nil
	}

	s.Start(NewConfig("tcp://localhost:" + port))

	safeReceive(online)

	assert.NoError(t, s.Subscribe("test", 0).Wait(1*time.Second))
	assert.NoError(t, s.Publish("test", []byte("test"), 0, false).Wait(1*time.Second))

	safeReceive(message)

	s.Stop(true)

	safeReceive(offline)
	safeReceive(done)
}

func TestServiceCommandsInCallback(t *testing.T) {
	subscribe := packet.NewSubscribe()
	subscribe.Subscriptions = []packet.Subscription{{Topic: "test"}}
	subscribe.ID = 1

	suback := packet.NewSuback()
	suback.ReturnCodes = []uint8{0}
	suback.ID = 1

	publish := packet.NewPublish()
	publish.Message.Topic = "test"
	publish.Message.Payload = []byte("test")

	broker := flow.New().
		Receive(connectPacket()).
		Send(connackPacket()).
		Receive(subscribe).
		Send(suback).
		Receive(publish).
		Send(publish).
		Receive(disconnectPacket()).
		End()

	done, port := fakeBroker(t, broker)

	message := make(chan struct{})
	offline := make(chan struct{})

	s := NewService()

	s.OnlineCallback = func(resumed bool) {
		assert.False(t, resumed)

		s.Subscribe("test", 0)
		s.Publish("test", []byte("test"), 0, false)
	}

	s.OfflineCallback = func() {
		close(offline)
	}

	s.MessageCallback = func(msg *packet.Message) error {
		assert.Equal(t, "test", msg.Topic)
		assert.Equal(t, []byte("test"), msg.Payload)
		assert.Equal(t, uint8(0), msg.QOS)
		assert.False(t, msg.Retain)

		close(message)
		return nil
	}

	s.Start(NewConfig("tcp://localhost:" + port))

	safeReceive(message)

	s.Stop(true)

	safeReceive(offline)
	safeReceive(done)
}

func TestStartStopVariations(t *testing.T) {
	broker := flow.New().
		Receive(connectPacket()).
		Send(connackPacket()).
		Receive(disconnectPacket()).
		End()

	done, port := fakeBroker(t, broker)

	online := make(chan struct{})
	offline := make(chan struct{})

	s := NewService()

	s.OnlineCallback = func(resumed bool) {
		assert.False(t, resumed)
		close(online)
	}

	s.OfflineCallback = func() {
		close(offline)
	}

	s.Start(NewConfig("tcp://localhost:" + port))
	s.Start(NewConfig("tcp://localhost:" + port)) // does nothing

	safeReceive(online)

	s.Stop(true)
	s.Stop(true) // does nothing

	safeReceive(offline)
	safeReceive(done)
}

func TestServiceUnsubscribe(t *testing.T) {
	unsubscribe := packet.NewUnsubscribe()
	unsubscribe.Topics = []string{"test"}
	unsubscribe.ID = 1

	unsuback := packet.NewUnsuback()
	unsuback.ID = 1

	broker := flow.New().
		Receive(connectPacket()).
		Send(connackPacket()).
		Receive(unsubscribe).
		Send(unsuback).
		Receive(disconnectPacket()).
		End()

	done, port := fakeBroker(t, broker)

	online := make(chan struct{})
	offline := make(chan struct{})

	s := NewService()

	s.OnlineCallback = func(resumed bool) {
		assert.False(t, resumed)
		close(online)
	}

	s.OfflineCallback = func() {
		close(offline)
	}

	s.Start(NewConfig("tcp://localhost:" + port))

	safeReceive(online)

	assert.NoError(t, s.Unsubscribe("test").Wait(1*time.Second))

	s.Stop(true)

	safeReceive(offline)
	safeReceive(done)
}

func TestServiceReconnect(t *testing.T) {
	delay := flow.New().
		Receive(connectPacket()).
		Delay(55 * time.Millisecond).
		End()

	noDelay := flow.New().
		Receive(connectPacket()).
		Send(connackPacket()).
		Receive(disconnectPacket()).
		End()

	done, port := fakeBroker(t, delay, delay, delay, noDelay)

	online := make(chan struct{})
	offline := make(chan struct{})

	s := NewService()
	s.MinReconnectDelay = 50 * time.Millisecond
	s.ConnectTimeout = 50 * time.Millisecond

	i := 0
	s.Logger = func(msg string) {
		if msg == "Next Reconnect" {
			i++
		}
	}

	s.OnlineCallback = func(resumed bool) {
		assert.False(t, resumed)
		close(online)
	}

	s.OfflineCallback = func() {
		close(offline)
	}

	s.Start(NewConfig("tcp://localhost:" + port))

	safeReceive(online)

	s.Stop(true)

	safeReceive(offline)
	safeReceive(done)

	assert.Equal(t, 4, i)
}

func TestServiceReconnectResubscrube(t *testing.T) {

	subscribe1 := packet.NewSubscribe()
	subscribe1.Subscriptions = []packet.Subscription{{Topic: "overlap/#", QOS: 0}}
	subscribe1.ID = 1

	subscribe2 := packet.NewSubscribe()
	subscribe2.Subscriptions = []packet.Subscription{{Topic: "overlap/a", QOS: 1}}
	subscribe2.ID = 2

	subscribe3 := packet.NewSubscribe()
	subscribe3.Subscriptions = []packet.Subscription{{Topic: "identical/a", QOS: 1}}
	subscribe3.ID = 3

	subscribe4 := packet.NewSubscribe()
	subscribe4.Subscriptions = []packet.Subscription{{Topic: "identical/a", QOS: 0}}
	subscribe4.ID = 4

	subscribe5 := packet.NewSubscribe()
	subscribe5.Subscriptions = []packet.Subscription{{Topic: "unsubscribe", QOS: 1}}
	subscribe5.ID = 5

	unsubscribe := packet.NewUnsubscribe()
	unsubscribe.Topics = []string{"unsubscribe"}
	unsubscribe.ID = 6

	suback1 := packet.NewSuback()
	suback1.ReturnCodes = []uint8{0}
	suback1.ID = 1

	suback2 := packet.NewSuback()
	suback2.ReturnCodes = []uint8{1}
	suback2.ID = 2

	suback3 := packet.NewSuback()
	suback3.ReturnCodes = []uint8{1}
	suback3.ID = 3

	suback4 := packet.NewSuback()
	suback4.ReturnCodes = []uint8{0}
	suback4.ID = 4

	suback5 := packet.NewSuback()
	suback5.ReturnCodes = []uint8{0}
	suback5.ID = 5

	unsuback := packet.NewUnsuback()
	unsuback.ID = 6

	resubscribe := packet.NewSubscribe()
	resubscribe.Subscriptions = []packet.Subscription{
		{Topic: "overlap/#", QOS: 0},
		{Topic: "overlap/a", QOS: 1},
<<<<<<< HEAD
=======
		{Topic: "identical/a", QOS: 1},
>>>>>>> ac793011
		{Topic: "identical/a", QOS: 0},
	}
	resubscribe.ID = 1

	resuback := packet.NewSuback()
<<<<<<< HEAD
	resuback.ReturnCodes = []uint8{0, 1, 0}
=======
	resuback.ReturnCodes = []uint8{0, 1, 0, 0}
>>>>>>> ac793011
	resuback.ID = 1

	publish := packet.NewPublish()
	publish.Message.Topic = "test"
	publish.Message.Payload = []byte("test")

<<<<<<< HEAD
	firstClose := flow.New().Debug().
=======
	firstClose := flow.New().
>>>>>>> ac793011
		Receive(connectPacket()).
		Send(connackPacket()).
		Receive(subscribe1).
		Send(suback1).
		Receive(subscribe2).
		Send(suback2).
		Receive(subscribe3).
		Send(suback3).
		Receive(subscribe4).
		Send(suback4).
		Receive(subscribe5).
		Send(suback5).
		Receive(unsubscribe).
		Send(unsuback).
		Close()

<<<<<<< HEAD
	noClose := flow.New().Debug().
=======
	noClose := flow.New().
>>>>>>> ac793011
		Receive(connectPacket()).
		Send(connackPacket()).
		Receive(resubscribe).
		Send(resuback).
		Send(publish).
		Receive(disconnectPacket()).
		End()

	done, port := fakeBroker(t, firstClose, noClose)

	online1 := make(chan struct{})
	online2 := make(chan struct{})
	message := make(chan struct{})
	offline := make(chan struct{})

	s := NewService()
	s.MinReconnectDelay = 50 * time.Millisecond
	s.ConnectTimeout = 50 * time.Millisecond
	s.Logger = func(msg string) {
		fmt.Println(msg)
	}

	i := uint32(0)
	s.Logger = func(msg string) {
		if msg == "Next Reconnect" {
			atomic.AddUint32(&i, 1)
		}
	}

	s.OnlineCallback = func(resumed bool) {
		fmt.Println("online")
		assert.False(t, resumed)
		if atomic.LoadUint32(&i) == 1 {
			close(online1)
		} else if atomic.LoadUint32(&i) == 2 {
			close(online2)
		}
	}

	s.OfflineCallback = func() {
		fmt.Println("offline")
		if atomic.LoadUint32(&i) == 2 {
			close(offline)
		}
	}

	s.MessageCallback = func(m *packet.Message) error {
		assert.Equal(t, "test", m.Topic)
		assert.Equal(t, []byte("test"), m.Payload)
		assert.Equal(t, uint8(0), m.QOS)
		assert.False(t, m.Retain)
		close(message)
		return nil
	}

	s.Start(NewConfig("tcp://localhost:" + port))

	safeReceive(online1)

	assert.NoError(t, s.SubscribeMultiple(subscribe1.Subscriptions).Wait(time.Second))
	assert.NoError(t, s.SubscribeMultiple(subscribe2.Subscriptions).Wait(time.Second))
	assert.NoError(t, s.SubscribeMultiple(subscribe3.Subscriptions).Wait(time.Second))
	assert.NoError(t, s.SubscribeMultiple(subscribe4.Subscriptions).Wait(time.Second))
	assert.NoError(t, s.SubscribeMultiple(subscribe5.Subscriptions).Wait(time.Second))
	assert.NoError(t, s.UnsubscribeMultiple(unsubscribe.Topics).Wait(time.Second))

	safeReceive(online2)

	safeReceive(message)

	s.Stop(true)

	safeReceive(offline)
	safeReceive(done)

	assert.Equal(t, uint32(2), i)
}

<<<<<<< HEAD
func TestServiceReconnectResubscribeTimeout(t *testing.T) {
=======
func TestServiceReconnectResubscrubeTimeout(t *testing.T) {
>>>>>>> ac793011
	subscribe1 := packet.NewSubscribe()
	subscribe1.Subscriptions = []packet.Subscription{{Topic: "test", QOS: 0}}
	subscribe1.ID = 1

	suback1 := packet.NewSuback()
	suback1.ReturnCodes = []uint8{0}
	suback1.ID = 1

<<<<<<< HEAD
	broker1 := flow.New().Debug().
=======
	broker1 := flow.New().
>>>>>>> ac793011
		Receive(connectPacket()).
		Send(connackPacket()).
		Receive(subscribe1).
		Send(suback1).
		Close()

<<<<<<< HEAD
	broker2 := flow.New().Debug().
		Receive(connectPacket()).
		Send(connackPacket()).
		Receive(subscribe1).
		End()

	broker3 := flow.New().Debug().
=======
	broker2 := flow.New().
		Receive(connectPacket()).
		Send(connackPacket()).
		Receive(subscribe1).
		Delay(55 * time.Millisecond).
		End()

	broker3 := flow.New().
>>>>>>> ac793011
		Receive(connectPacket()).
		Send(connackPacket()).
		Receive(subscribe1).
		Send(suback1).
		Receive(disconnectPacket()).
		End()

	done, port := fakeBroker(t, broker1, broker2, broker3)

	online1 := make(chan struct{})
	online2 := make(chan struct{})
	offline := make(chan struct{})

	s := NewService()
	s.MinReconnectDelay = 50 * time.Millisecond
	s.ConnectTimeout = 50 * time.Millisecond
<<<<<<< HEAD
	s.ResubscribeTimeout = 55 * time.Millisecond
=======
>>>>>>> ac793011
	s.Logger = func(msg string) {
		fmt.Println(msg)
	}

	i := uint32(0)
	s.Logger = func(msg string) {
		if msg == "Next Reconnect" {
			fmt.Println("reconnect")
			atomic.AddUint32(&i, 1)
		}
	}

	s.OnlineCallback = func(resumed bool) {
		fmt.Println("online")
		assert.False(t, resumed)
		if atomic.LoadUint32(&i) == 1 {
			close(online1)
		} else if atomic.LoadUint32(&i) == 3 {
			close(online2)
		}
	}

	s.OfflineCallback = func() {
		fmt.Println("offline")
		if atomic.LoadUint32(&i) == 3 {
			close(offline)
		}
	}

	s.Start(NewConfig("tcp://localhost:" + port))

	safeReceive(online1)

	assert.NoError(t, s.SubscribeMultiple(subscribe1.Subscriptions).Wait(time.Second))

	safeReceive(online2)

	s.Stop(true)

	safeReceive(offline)
	safeReceive(done)

	assert.Equal(t, uint32(3), i)
}

<<<<<<< HEAD
func TestServiceReconnectResubscribeClosed(t *testing.T) {
	subscribe1 := packet.NewSubscribe()
	subscribe1.Subscriptions = []packet.Subscription{{Topic: "test", QOS: 0}}
	subscribe1.ID = 1

	suback1 := packet.NewSuback()
	suback1.ReturnCodes = []uint8{0}
	suback1.ID = 1

	publish := packet.NewPublish()
	publish.Message.Topic = "test"
	publish.Message.Payload = []byte("test")

	broker1 := flow.New().Debug().
		Receive(connectPacket()).
		Send(connackPacket()).
		Receive(subscribe1).
		Send(suback1).
		Close()

	broker2 := flow.New().Debug().
		Receive(connectPacket()).
		Send(connackPacket()).
		Send(publish).
		Receive(disconnectPacket()).
		End()

	done, port := fakeBroker(t, broker1, broker2)

	online1 := make(chan struct{})
	message := make(chan struct{})
	offline := make(chan struct{})

	s := NewService()
	s.MinReconnectDelay = 50 * time.Millisecond
	s.ConnectTimeout = 50 * time.Millisecond
	s.ResubscribeTimeout = 55 * time.Millisecond
	s.ResubscribeAllSubscriptions = false
	s.Logger = func(msg string) {
		fmt.Println(msg)
	}
	s.MessageCallback = func(msg *packet.Message) error {
		assert.Equal(t, "test", msg.Topic)
		assert.Equal(t, []byte("test"), msg.Payload)
		assert.Equal(t, uint8(0), msg.QOS)
		assert.False(t, msg.Retain)
		close(message)
		return nil
	}

	i := uint32(0)
	s.Logger = func(msg string) {
		if msg == "Next Reconnect" {
			fmt.Println("reconnect")
			atomic.AddUint32(&i, 1)
		}
	}

	s.OnlineCallback = func(resumed bool) {
		fmt.Println("online")
		assert.False(t, resumed)
		if atomic.LoadUint32(&i) == 1 {
			close(online1)
		}
	}

	s.OfflineCallback = func() {
		fmt.Println("offline")
		if atomic.LoadUint32(&i) == 2 {
			close(offline)
		}
	}

	s.Start(NewConfig("tcp://localhost:" + port))

	safeReceive(online1)

	assert.NoError(t, s.SubscribeMultiple(subscribe1.Subscriptions).Wait(time.Second))

	safeReceive(message)

	s.Stop(true)

	safeReceive(offline)
	safeReceive(done)

	assert.Equal(t, uint32(2), i)
}

=======
>>>>>>> ac793011
func TestServiceFutureSurvival(t *testing.T) {
	connect := connectPacket()
	connect.ClientID = "test"
	connect.CleanSession = false

	connack := connackPacket()
	connack.SessionPresent = true

	publish1 := packet.NewPublish()
	publish1.Message.Topic = "test"
	publish1.Message.Payload = []byte("test")
	publish1.Message.QOS = 1
	publish1.ID = 1

	publish2 := packet.NewPublish()
	publish2.Message.Topic = "test"
	publish2.Message.Payload = []byte("test")
	publish2.Message.QOS = 1
	publish2.Dup = true
	publish2.ID = 1

	puback := packet.NewPuback()
	puback.ID = 1

	broker1 := flow.New().
		Receive(connect).
		Send(connack).
		Receive(publish1).
		Close()

	broker2 := flow.New().
		Receive(connect).
		Send(connack).
		Receive(publish2).
		Send(puback).
		Receive(disconnectPacket()).
		End()

	done, port := fakeBroker(t, broker1, broker2)

	config := NewConfigWithClientID("tcp://localhost:"+port, "test")
	config.CleanSession = false

	s := NewService()

	s.Start(config)

	assert.NoError(t, s.Publish("test", []byte("test"), 1, false).Wait(5*time.Second))

	s.Stop(true)

	safeReceive(done)
}

func BenchmarkServicePublish(b *testing.B) {
	ready := make(chan struct{})
	done := make(chan struct{})

	c := NewService()

	c.OnlineCallback = func(_ bool) {
		close(ready)
	}

	c.OfflineCallback = func() {
		close(done)
	}

	c.Start(NewConfig("mqtt://0.0.0.0"))

	safeReceive(ready)

	for i := 0; i < b.N; i++ {
		c.Publish("test", []byte("test"), 0, false)
	}

	c.Stop(true)

	safeReceive(done)
}<|MERGE_RESOLUTION|>--- conflicted
+++ resolved
@@ -318,31 +318,19 @@
 	resubscribe.Subscriptions = []packet.Subscription{
 		{Topic: "overlap/#", QOS: 0},
 		{Topic: "overlap/a", QOS: 1},
-<<<<<<< HEAD
-=======
-		{Topic: "identical/a", QOS: 1},
->>>>>>> ac793011
 		{Topic: "identical/a", QOS: 0},
 	}
 	resubscribe.ID = 1
 
 	resuback := packet.NewSuback()
-<<<<<<< HEAD
 	resuback.ReturnCodes = []uint8{0, 1, 0}
-=======
-	resuback.ReturnCodes = []uint8{0, 1, 0, 0}
->>>>>>> ac793011
 	resuback.ID = 1
 
 	publish := packet.NewPublish()
 	publish.Message.Topic = "test"
 	publish.Message.Payload = []byte("test")
 
-<<<<<<< HEAD
-	firstClose := flow.New().Debug().
-=======
 	firstClose := flow.New().
->>>>>>> ac793011
 		Receive(connectPacket()).
 		Send(connackPacket()).
 		Receive(subscribe1).
@@ -359,11 +347,7 @@
 		Send(unsuback).
 		Close()
 
-<<<<<<< HEAD
-	noClose := flow.New().Debug().
-=======
 	noClose := flow.New().
->>>>>>> ac793011
 		Receive(connectPacket()).
 		Send(connackPacket()).
 		Receive(resubscribe).
@@ -442,11 +426,7 @@
 	assert.Equal(t, uint32(2), i)
 }
 
-<<<<<<< HEAD
 func TestServiceReconnectResubscribeTimeout(t *testing.T) {
-=======
-func TestServiceReconnectResubscrubeTimeout(t *testing.T) {
->>>>>>> ac793011
 	subscribe1 := packet.NewSubscribe()
 	subscribe1.Subscriptions = []packet.Subscription{{Topic: "test", QOS: 0}}
 	subscribe1.ID = 1
@@ -455,35 +435,20 @@
 	suback1.ReturnCodes = []uint8{0}
 	suback1.ID = 1
 
-<<<<<<< HEAD
-	broker1 := flow.New().Debug().
-=======
 	broker1 := flow.New().
->>>>>>> ac793011
 		Receive(connectPacket()).
 		Send(connackPacket()).
 		Receive(subscribe1).
 		Send(suback1).
 		Close()
 
-<<<<<<< HEAD
-	broker2 := flow.New().Debug().
+	broker2 := flow.New().
 		Receive(connectPacket()).
 		Send(connackPacket()).
 		Receive(subscribe1).
 		End()
 
-	broker3 := flow.New().Debug().
-=======
-	broker2 := flow.New().
-		Receive(connectPacket()).
-		Send(connackPacket()).
-		Receive(subscribe1).
-		Delay(55 * time.Millisecond).
-		End()
-
 	broker3 := flow.New().
->>>>>>> ac793011
 		Receive(connectPacket()).
 		Send(connackPacket()).
 		Receive(subscribe1).
@@ -500,10 +465,7 @@
 	s := NewService()
 	s.MinReconnectDelay = 50 * time.Millisecond
 	s.ConnectTimeout = 50 * time.Millisecond
-<<<<<<< HEAD
 	s.ResubscribeTimeout = 55 * time.Millisecond
-=======
->>>>>>> ac793011
 	s.Logger = func(msg string) {
 		fmt.Println(msg)
 	}
@@ -549,7 +511,6 @@
 	assert.Equal(t, uint32(3), i)
 }
 
-<<<<<<< HEAD
 func TestServiceReconnectResubscribeClosed(t *testing.T) {
 	subscribe1 := packet.NewSubscribe()
 	subscribe1.Subscriptions = []packet.Subscription{{Topic: "test", QOS: 0}}
@@ -563,14 +524,14 @@
 	publish.Message.Topic = "test"
 	publish.Message.Payload = []byte("test")
 
-	broker1 := flow.New().Debug().
+	broker1 := flow.New().
 		Receive(connectPacket()).
 		Send(connackPacket()).
 		Receive(subscribe1).
 		Send(suback1).
 		Close()
 
-	broker2 := flow.New().Debug().
+	broker2 := flow.New().
 		Receive(connectPacket()).
 		Send(connackPacket()).
 		Send(publish).
@@ -639,8 +600,6 @@
 	assert.Equal(t, uint32(2), i)
 }
 
-=======
->>>>>>> ac793011
 func TestServiceFutureSurvival(t *testing.T) {
 	connect := connectPacket()
 	connect.ClientID = "test"
